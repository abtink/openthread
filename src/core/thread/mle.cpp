--- conflicted
+++ resolved
@@ -3301,13 +3301,8 @@
     mParentCandidate.mSedBufferSize    = connectivityTlv.GetSedBufferSize();
     mParentCandidate.mSedDatagramCount = connectivityTlv.GetSedDatagramCount();
     mParentCandidate.mLeaderData       = leaderData;
-<<<<<<< HEAD
-    mParentCandidate.mIsSingleton      = connectivityTlv.GetActiveRouters() <= 1;
+    mParentCandidate.mIsSingleton      = connectivityTlv.IsSingleton();
     mParentCandidate.mLinkMargin       = twoWayLinkMargin;
-=======
-    mParentCandidate.mIsSingleton      = connectivityTlv.IsSingleton();
-    mParentCandidate.mLinkMargin       = linkMargin;
->>>>>>> b4ec4ce3
 
 exit:
     LogProcessError(kTypeParentResponse, error);
